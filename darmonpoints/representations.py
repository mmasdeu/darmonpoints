--- conflicted
+++ resolved
@@ -132,11 +132,7 @@
 
     def _richcmp_(self, right):
         for u, v in zip(self._val, right._val):
-<<<<<<< HEAD
-            c = u._richcmp_(v)
-=======
             c = (u > v) - (u < v)
->>>>>>> 0bcd755b
             if c:
                 return c
         return 0
