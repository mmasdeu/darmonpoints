######################
##                  ##
##     HOMOLOGY     ##
##                  ##
######################
from sage.structure.sage_object import SageObject
from sage.misc.cachefunc import cached_method
from sage.matrix.all import matrix,Matrix
from sage.structure.richcmp import richcmp
from sage.structure.parent import Parent
from sage.categories.action import Action
from sage.rings.padics.factory import Qq
from sage.rings.integer_ring import ZZ
from sage.rings.power_series_ring import PowerSeriesRing
from sage.sets.set import Set
from sage.arith.all import GCD
from sage.rings.padics.precision_error import PrecisionError
from sage.structure.element import MultiplicativeGroupElement,ModuleElement
from sage.matrix.matrix_space import MatrixSpace
from sage.modules.free_module import FreeModule
from sage.modules.free_module_element import  free_module_element
from sage.structure.unique_representation import CachedRepresentation
from sage.rings.padics.factory import ZpCA
from sage.structure.richcmp import richcmp

import os
import operator

from itertools import product,chain,groupby,islice,tee,starmap
from collections import defaultdict

from .util import *

class MatrixAction(Action):
    def __init__(self,G,M):
        Action.__init__(self,G,M,is_left = True,op = operator.mul)

    def _act_(self,g,v):
        return v.left_act_by_matrix(g)

class Scaling(Action):
    def __init__(self,G,M):
        Action.__init__(self,G,M,is_left = True,op = operator.mul)

    def _act_(self,g,v):
        return v.scale_by(g)

def lattice_homology_cycle(p, G, wp, xlist, prec, outfile = None, smoothen = None):
    Cp = Qq(p**2,prec,names = 'g')
    wpmat = (G.embed(wp,prec)**-1).change_ring(Cp)
    a,b,c,d = wpmat.list()
    tau1 = (a*Cp.gen() + b)/(c*Cp.gen() + d)
    Div = Divisors(Cp)
    H1 = OneChains(G,Div)
    xi1 = H1(dict([]))
    xi2 = H1(dict([]))
    for x, a in xlist:
        xi1 += H1(dict([(G(x.quaternion_rep), Div(tau1))])).__rmul__(a)
        xi2 += H1(dict([(G(wp**-1 * x.quaternion_rep * wp), Div(tau1).left_act_by_matrix(wpmat))])).__rmul__(a)
    xi10 = xi1
    xi20 = xi2
    while True:
        try:
            newxi1 = xi1.zero_degree_equivalent(prec = prec)
            newxi2 = xi2.zero_degree_equivalent(prec = prec)
            break
        except ValueError:
            xi1 = xi1 + xi10
            xi2 = xi2 + xi20
    if smoothen is not None:
        newxi1 = newxi1.hecke_smoothen(smoothen)
        newxi2 = newxi2.hecke_smoothen(smoothen)
    return newxi1, newxi2


# Returns a hash of an element of Cp (which is a quadratic extension of Qp)
def _hash(x):
    try:
        return hash(x)
    except TypeError: pass
    try:
        return hash(str(x))
    except TypeError: pass
    try:
        ans = [x.valuation()]
    except (AttributeError,TypeError):
        return hash(x)
    for tup in x.list()[:100]:
        ans.extend(tup)
    return tuple(ans)

class DivisorsElement(ModuleElement):
    def __init__(self,parent,data,ptdata = None):
        r'''
        A Divisor is given by a list of pairs (P,nP), where P is a point, and nP is an integer.

        TESTS:

            sage: from darmonpoints.homology import Divisors
            sage: Cp.<g> = Qq(5^3,20)
            sage: Div = Divisors(Cp)
            sage: D1 = Div(g+3)
            sage: D2 = Div(2*g+1)
            sage: D = D1 + D2
            sage: print(-D)
            Divisor of degree -2
            sage: print(2*D1 + 5*D2)
            Divisor of degree 7
        '''
        self._data = defaultdict(ZZ)
        self._ptdict = {}
        ModuleElement.__init__(self,parent)
        if data == 0:
            return
        elif isinstance(data,DivisorsElement):
            self._data.update(data._data)
            self._ptdict.update(data._ptdict)
        elif isinstance(data,list):
            for n,P in data:
                if n == 0:
                    continue
                hP = _hash(P)
                self._data[hP] += n
                self._ptdict[hP] = P
                if self._data[hP] == 0:
                    del self._data[hP]
                    del self._ptdict[hP]
        elif isinstance(data,dict):
            assert ptdata is not None
            self._data.update(data)
            self._ptdict.update(ptdata)
        else:
            if data != Infinity:
                P = self.parent().base_field()(data)
            else:
                P = data
            hP = _hash(P)
            self._data[hP] = 1
            self._ptdict[hP] = P

    def apply_map(self, f):
        ans = []
        for hP, n in self._data.items():
            ans.append((n,f(self._ptdict[hP])))
        return self.parent()(ans)

    def __iter__(self):
        return iter(((self._ptdict[hP],n) for hP,n in self._data.items()))

    def _repr_(self):
        return 'Divisor of degree %s'%self.degree()

    def value(self):
        if len(self._data) == 0:
            return '0'
        is_first = True
        mystr = ''
        for hP,n in self._data.items():
            if not is_first:
                mystr += ' + '
            else:
                is_first = False
            mystr += '%s*(%s)'%(n,self._ptdict[hP])
        return mystr

<<<<<<< HEAD
    def _richcmp_(self, right, op):
        return richcmp(self._data, right._data, op)
=======
    def __eq__(self, right):
        return self._data == self.parent()(right)._data
>>>>>>> 0bcd755b

    def is_zero(self):
        return all((n == 0 for n in self._data.values()))

    def gcd(self):
        return GCD([n for n in self._data.values()])

    def _add_(self,right):
        newdict = defaultdict(ZZ)
        newdict.update(self._data)
        new_ptdata = {}
        new_ptdata.update(self._ptdict)
        new_ptdata.update(right._ptdict)
        for hP,n in right._data.items():
            newdict[hP] += n
            if newdict[hP] == 0:
                del newdict[hP]
                del new_ptdata[hP]
            else:
                new_ptdata[hP] = right._ptdict[hP]
        return self.__class__(self.parent(),newdict,ptdata = new_ptdata)

    def radius(self):
        ans = 0
        for P,n in self:
            ans = max(ans,point_radius(P))
        return ans

    def _sub_(self,right):
        newdict = defaultdict(ZZ)
        newdict.update(self._data)
        new_ptdata = {}
        new_ptdata.update(self._ptdict)
        new_ptdata.update(right._ptdict)
        for hP,n in right._data.items():
            newdict[hP] -= n
            if newdict[hP] == 0:
                del newdict[hP]
                del new_ptdata[hP]
            else:
                new_ptdata[hP] = right._ptdict[hP]
        return self.__class__(self.parent(),newdict,ptdata = new_ptdata)

    def _neg_(self):
        newdict = defaultdict(ZZ)
        new_ptdata = {}
        new_ptdata.update(self._ptdict)
        for P,n in self._data.items():
            newdict[P] = -n
        return self.__class__(self.parent(),newdict,ptdata = new_ptdata)

    def scale_by(self, a):
        if a == 0:
            return self.__class__(self.parent(), {}, ptdata={})

        newdict = defaultdict(ZZ)
        new_ptdata = {}
        new_ptdata.update(self._ptdict)
        for P,n in self._data.items():
            newdict[P] = a * n
        return self.__class__(self.parent(),newdict,ptdata = new_ptdata)

    def left_act_by_matrix(self,g): # divisors
        a,b,c,d = g.list()
        gp = self.parent()
        K = self.parent().base_ring()
        newdict = defaultdict(ZZ)
        new_ptdata = {}
        for P,n in self:
            if P == Infinity:
                try:
                    new_pt = K(a)/K(c)
                except ZeroDivisionError:
                    new_pt = Infinity
            else:
                new_pt = (K(a)*P+K(b))/(K(c)*P+K(d))
            hnew_pt = _hash(new_pt)
            newdict[hnew_pt] += n
            new_ptdata[hnew_pt] = new_pt
            if newdict[hnew_pt] == 0:
                del newdict[hnew_pt]
                del new_ptdata[hnew_pt]
            else:
                new_ptdata[hnew_pt] = new_pt
        return gp(newdict,ptdata = new_ptdata)

    @cached_method
    def degree(self):
        return sum(self._data.values())

    @cached_method
    def size(self):
        return sum(ZZ(d).abs() for d in self._data.values())

    def support(self):
        return [self._ptdict[P] for P in Set([d for d in self._data])]

    def __getitem__(self, P):
        return self._ptdict[P]

    def __setitem__(self, P, val):
        self._ptdict[P] = val

    def rational_function(self, as_map = False):
        if as_map:
            return lambda z: prod(((1 - z/P)**n for P, n in self), z.parent()(1))
        else:
            z = PolynomialRing(self.parent()._field, names='z').gen()
            return prod(((1 - z/P)**n for P, n in self), z.parent()(1))

class Divisors(Parent, CachedRepresentation):
    Element = DivisorsElement

    def __init__(self,field):
        self._field = field
        Parent.__init__(self)
        self._unset_coercions_used()
        self.register_action(Scaling(ZZ,self))
        self.register_action(MatrixAction(MatrixSpace(self._field,2,2),self))

    def _an_element_(self):
        return self.element_class(self,[(3,self._field._an_element_())])

    def _element_constructor_(self,data,ptdata = None):
        return self.element_class(self,data,ptdata)

    def _coerce_map_from_(self,S):
        if isinstance(S,self.__class__):
            return S._field is self._field
        else:
            return False

    def base_field(self):
        return self._field

    def base_ring(self):
        return self._field

    def _repr_(self):
        return 'Group of divisors over ' + self._field._repr_()

class ArithGroupAction(Action):
    def __init__(self,G,M):
        Action.__init__(self,G,M,is_left = True,op = operator.mul)

    def _act_(self,g,v):
        K = v.parent().base_ring()
        if K is ZZ:
            try:
                return v.parent()(v._data,v._ptdata)
            except AttributeError:
                return v.parent()(v)
        try:
            prec = K.precision_cap()
        except AttributeError:
            prec = -1
        G = g.parent()
        a,b,c,d = [K(o) for o in G.embed(g.quaternion_rep,prec).list()]
        newdict = defaultdict(ZZ)
        new_pts = {}
        for P,n in v:
            new_pt = (a*P+b) / (c*P+d)
            hp = _hash(new_pt)
            newdict[hp] += n
            new_pts[hp] = new_pt
            if newdict[hp] == 0:
                del newdict[hp]
                del new_pts[hp]
        return v.parent()(newdict,new_pts)

class OneChains_element(ModuleElement):
    def __init__(self, parent, data):
        r'''
        Define an element of `H_1(G,V)`
            - data: a list

        TESTS:

        '''
        if not isinstance(data,dict):
            raise ValueError('data should be a dictionary indexed by elements of ArithGroup')
        self._data = data
        ModuleElement.__init__(self,parent)

    def get_data(self):
        return iter(self._data.items())

    def size_of_support(self):
        return len(self._data)

    def _repr_(self):
        if len(self._data) == 0:
            return '0'
        is_first = True
        mystr = ''
        for g,v in self._data.items():
            if not is_first:
                mystr += ' + '
            else:
                is_first = False
            mystr += '{%s}|(%s)'%(str(g),v)
        return mystr

    def short_rep(self):
        return [(g.size(),v.degree(),v.size()) for g,v in self._data.items()]

    def is_degree_zero_valued(self):
        for v in self._data.values():
            if v.degree() != 0:
                return False
        return True

    def radius(self):
        return max([0] + [v.radius() for g,v in self._data.items()])

    def zero_degree_equivalent(self, prec, allow_multiple = False):
        r'''
        Use the relations:
            * gh|v = g|v + h|g^-1 v
            * g^a|v = g|(v + g^-1v + ... + g^-(a-1)v)
            * g^(-a)|v = - g^a|g^av
        '''
        verbose('Entering zero_degree_equivalent')
        HH = self.parent()
        V = HH.coefficient_module()
        G = HH.group()
        oldvals = list(self._data.values())
        aux_element = list(oldvals[0])[0][0]
        Gab = G.abelianization()
        xlist = [(g,v.degree()) for g,v in zip(self._data.keys(),oldvals)]
        abxlist = [ Gab((x,n)) for x,n in xlist]
        sum_abxlist = free_module_element(sum(abxlist))
        x_ord = sum_abxlist.order()
        if x_ord == Infinity or (x_ord > 1 and not allow_multiple):
            raise ValueError('Must yield torsion element in abelianization (%s)'%(sum_abxlist))
        else:
            xlist = [(x,x_ord * n) for x,n in xlist]
        gwordlist, rel = G.calculate_weight_zero_word(xlist, separated = True)
        counter = 0
        assert len(gwordlist) == len(oldvals)
        newdict = defaultdict(V)
        for gword, v in zip(gwordlist,oldvals):
            newv = V(v)
            for i,a in tietze_to_syllables(gword):
                oldv = V(newv)
                g = G.gen(i)
                newv = (g**-a) * V(oldv) # for the next iteration
                sign = 1
                if a < 0:
                    a = -a
                    oldv = (g**a) * V(oldv)
                    sign = -1
                for j in range(a):
                    newdict[g] += ZZ(sign) * oldv
                    oldv = (g**-1) * oldv
            counter += 1
            update_progress(float(QQ(counter)/QQ(len(oldvals))),'Reducing to degree zero equivalent')
        for b, r in rel:
            newv = V(aux_element)
            for i, a in tietze_to_syllables(r):
                oldv = V(newv)
                g = G.gen(i)
                newv = (g**-a) * V(oldv)
                sign = 1
                if a < 0:
                    a = -a
                    oldv = (g**a) * V(oldv)
                    sign = -1
                for j in range(a):
                    newdict[g] += ZZ(sign) * ZZ(b) * oldv
                    oldv = (g**-1) * oldv
        verbose('Done zero_degree_equivalent')
        ans = HH(newdict)
        assert ans.is_degree_zero_valued()
        if allow_multiple:
            return ans, x_ord
        else:
            return ans

    def factor_into_generators(self,prec):
        r'''
        Use the relations:
            * gh|v = g|v + h|g^-1 v
            * g^a|v = g|(v + g^-1v + ... + g^-(a-1)v)
            * g^(-a)|v = - g^a|g^av
        '''
        V = self.parent().coefficient_module()
        G = self.parent().group()
        newdict = defaultdict(V)
        for oldg,v in self._data.items():
            newv = v
            for i,a in tietze_to_syllables(oldg.word_rep):
                g = G.gen(i)
                oldv = newv
                newv = g**-a * oldv
                sign = 1
                if a < 0:
                    a = -a
                    oldv = g**a * oldv
                    sign = -1
                for j in range(a):
                    newdict[g] += sign * oldv
                    oldv = g**-1 * oldv
                if a > 0:
                    assert oldv == newv
        return self.parent()(newdict)

    def _add_(self,right):
        newdict = dict()
        for g,v in chain(self._data.items(),right._data.items()):
            try:
                newdict[g] += v
                if newdict[g].is_zero():
                    del newdict[g]
            except KeyError:
                newdict[g] = v
        return self.parent()(newdict)

    def _sub_(self,right):
        newdict = dict(self._data)
        for g,v in right._data.items():
            try:
                newdict[g] -= v
                if newdict[g].is_zero():
                    del newdict[g]
            except KeyError:
                newdict[g] = -v
        return self.parent(newdict)

    def act_by_hecke(self,l,prec,g0 = None):
        newdict = dict()
        G = self.parent().group()
        hecke_reps = G.get_hecke_reps(l,g0 = g0)
        for gk1 in hecke_reps:
            gk1inv = gk1**-1
            set_immutable(gk1inv)
            gk1inv0 = G.embed(gk1inv, prec)
            for g,v in self._data.items():
                ti = G.get_hecke_ti(gk1,g,l,True)
                try:
                    newv = v.left_act_by_matrix(gk1inv0)
                except AttributeError:
                    newv = v
                try:
                    newdict[ti] += newv
                    if newdict[ti].is_zero():
                        del newdict[ti]
                except KeyError:
                    newdict[ti] = newv
        ans = self.parent()(newdict)
        return ans

    def is_cycle(self,return_residue = False):
        res = self.parent().coefficient_module()(0)
        for g,v in self._data.items():
            res += (g**-1) * v - v
        if res.is_zero():
            ans = True
        else:
            ans = False
        return ans if return_residue == False else (ans,res)

    def mult_by(self,a):
        return self.__rmul__(a)

    def hecke_smoothen(self,r,prec = None):
        if prec is None:
            prec = self.parent().coefficient_module().base_ring().precision_cap()
        rnorm = r
        try:
            rnorm = r.norm()
        except AttributeError: pass
        return self.act_by_hecke(r,prec = prec) - self.mult_by(ZZ(rnorm + 1))

    def act_by_poly_hecke(self,r,f,prec = None):
        if f == 1:
            return self
        if prec is None:
            prec = self.parent().coefficient_module().base_ring().precision_cap()
        facts = f.factor()
        if len(facts) == 1:
            verbose('Acting by f = %s and r = %s'%(f.factor(),r))
            x = f.parent().gen()
            V = [ZZ(o) for o in f.coefficients(sparse = False)]
            ans = self.mult_by(V[-1])
            for c in reversed(V[:-1]):
                ans = ans.act_by_hecke(r,prec = prec)
                ans += self.mult_by(c)
            return ans
        else:
            f0 = facts[0][0]
            ans = self.act_by_poly_hecke(r,f0,prec = prec)
            for i in range(facts[0][1]-1):
                ans = ans.act_by_poly_hecke(r,f0,prec = prec)
            for f0,e in facts[1:]:
                for i in range(e):
                    ans = ans.act_by_poly_hecke(r,f0,prec = prec)
            return ans

    def __rmul__(self,a):
        newdict = {g: a * v for g,v in self._data.items()} if a != 0 else {}
        return self.parent()(newdict)

class OneChains(Parent):
    Element = OneChains_element

    def __init__(self,G,V):
        r'''
        INPUT:
        - G: an ArithGroup
        - V: a CoeffModule
        '''
        self._group = G
        self._coeffmodule = V
        Parent.__init__(self)
        V._unset_coercions_used()
        V.register_action(ArithGroupAction(G,V))
        self._populate_coercion_lists_()

    def _an_element_(self):
        return self.element_class(self,dict([(self.group().gen(0),self._coeffmodule._an_element_())]))

    def _repr_(self):
        return 'Group of 1-chains on %s with values in %s'%(self.group(), self.coefficient_module())

    def group(self):
        return self._group

    def coefficient_module(self):
        return self._coeffmodule

    def _element_constructor_(self,data):
        if isinstance(data,dict):
            return self.element_class(self,data)
        else:
            return self.element_class(self,dict([(data,ZZ(1))]))

    def _coerce_map_from_(self,S):
        if isinstance(S,self.__class__):
            return S.group() is self.group() and S.coefficient_module() is self.coefficient_module()
        else:
            return False

class MeromorphicFunctionsElement(ModuleElement):
    def __init__(self, parent, data, check=True):
        if check:
            additive = parent.is_additive()
            K = parent.base_ring()
            prec = parent._prec
            p = K.prime()
            Ps = parent._Ps
            phi = parent._Ps_local_variable
            if data == 0:
                self._value = parent._V(0) if additive else Ps(1)
            elif isinstance(data.parent(), Divisors):
                self._value = parent._V(0) if additive else Ps(1)
                for Q, n in data:
                    if Q.valuation() >= 0:
                        raise ValueError('Divisor is not defined over the right open')
                    if additive:
                        if parent._dlog:
                            self._value += n * parent._V((phi(K(Q)).log().derivative()).list())
                        else:
                            self._value += n * parent._V((phi(K(Q)).log()).list())
                    else:
                        self._value *= phi(K(Q))**n
            elif data.parent() == parent._V:
                self._value = parent._V(data)
            else:
                val = Ps(data)
                val.add_bigoh(prec)
                if additive:
                    self._value = self.parent()._V(val.list())
                else:
                    self._value = val
        else:
            self._value = data
        # assert min([o.valuation() for o in self._value.list()]) >= 0
        self._moments = self._value
        ModuleElement.__init__(self,parent)

    def __call__(self, D):
        K = self.parent().base_ring()
        p = K.prime()
        assert isinstance(D.parent(), Divisors) and D.degree() == 0
        if self.parent().is_additive():
            poly = self.parent()._Ps(self._value.list()).polynomial()
            if self.parent()._dlog:
                poly = poly.integral()
            ans = K(0)
            for P, n in D:
                ans += n * poly(P)
            if ans == 0:
                return K(1)
            else:
                return ans.exp()
        else:
            poly = self._value.polynomial()
            ans = K(1)
            for P, n in D:
                assert P.valuation() >= 0
                ans *= (poly(P))**n
            return ans

<<<<<<< HEAD
    def _eq_(self, right, op):
        if self._value == right._value:
            return True
        else:
            return False
=======
    def _cmp_(self, right):
        return (self._value > right._value) - (self._value < right._value)
>>>>>>> 0bcd755b

    def valuation(self, p=None):
        if self.parent().is_additive():
            return min([Infinity] + [o.valuation(p) for o in self._value])
        else:
            return min([Infinity] + [o.valuation(p) for o in (self._value-1).coefficients()])

    def _add_(self, right):
        if self.parent().is_additive():
            ans = self._value + right._value
        else:
            ans = self._value * right._value
        return self.__class__(self.parent(), ans, check=False)

    def _sub_(self, right):
        if self.parent().is_additive():
            ans = self._value - right._value
        else:
            ans = self._value / right._value
        return self.__class__(self.parent(), ans, check=False)

    def _neg_(self):
        if self.parent().is_additive():
            ans = -self._value
        else:
            ans = self._value**-1
        return self.__class__(self.parent(), ans, check=False)

    def _repr_(self):
        return repr(self._value)

    def scale_by(self, k):
        if self.parent().is_additive():
            ans = k * self._value
        else:
            ans = self._value**k
        return self.__class__(self.parent(), ans, check=False)

    def left_act_by_matrix(self, g): # meromorphic functions
        Ps = self._value.parent()
        K = Ps.base_ring()
        # Below we code the action which is compatible with the usual action
        # P |-> (aP+b)/(cP+D)
        if self.parent().is_additive():
            M = self.parent().get_action_data(g)
            ans = M.change_ring(K) * self._value
            if not self.parent()._dlog:
                ans[0] = 0
        else:
            zz_ps_vec = self.parent().get_action_data(g)
            poly = self._value.polynomial()
            ans = sum(a * zz_ps_vec[e].change_ring(K) for a, e in zip(poly.coefficients(), poly.exponents()))
            ans.add_bigoh(self.parent()._prec)
            ans /= ans[0]
        return self.__class__(self.parent(),ans,check=False)

class MeromorphicFunctions(Parent, CachedRepresentation):
    Element = MeromorphicFunctionsElement
    def __init__(self, K, additive = True, dlog = True):
        Parent.__init__(self)
        self._additive = additive
        self._dlog = dlog
        self._base_ring = K
        self._prec = K.precision_cap()
        psprec = self._prec + 1 if dlog else self._prec
        self._Ps = PowerSeriesRing(self._base_ring, names='t', default_prec=psprec)
        if self._additive:
            self._V = FreeModule(K, self._prec)
        t = self._Ps.gen()
        self._Ps_local_variable = lambda Q : 1 - t / Q
        self._unset_coercions_used()
        self.register_action(Scaling(ZZ,self))
        self.register_action(MatrixAction(MatrixSpace(K,2,2),self))

    def acting_matrix(self, g, dim=None):
        try:
            g = g.matrix()
        except AttributeError:
            pass
        return self.get_action_data(g)

    @cached_method
    def get_action_data(self, g, K = None):
        a, b, c, d = g.list()
        prec = self._prec
        if K is None:
            if hasattr(a, 'lift'):
                a, b, c, d = a.lift(), b.lift(), c.lift(), d.lift()
                p = g.parent().base_ring().prime()
                K = ZpCA(p, prec)
            else:
                K = g.parent().base_ring()
        Ps = PowerSeriesRing(K,'t', default_prec=prec)
        z = Ps.gen()
        zz = (d * z - b) / (-c * z + a)
        zz_ps0 = Ps(zz).add_bigoh(prec)
        if self._dlog:
            zz_ps = ((a*d - b*c) * (-c * z + a)**-2).add_bigoh(prec)
        else:
            zz_ps = Ps(1).add_bigoh(prec)
        if self.is_additive():
            M = Matrix(ZZ, prec, prec, 0)
            for j in range(prec):
                for i, aij in enumerate(zz_ps.list()):
                    M[i, j] = aij
                if j < prec - 1: # Don't need the last multiplication
                    zz_ps = (zz_ps0 * zz_ps).add_bigoh(prec)
                else:
                    return M
        else:
            ans = [Ps(1), zz_ps]
            for _ in range(prec - 1):
                zz_ps = (zz_ps0 * zz_ps).add_bigoh(prec)
                ans.append(zz_ps)
            return ans

    def is_additive(self):
        return self._additive

    def base_ring(self):
        return self._base_ring

    def power_series_ring(self):
        return self._Ps

    def _element_constructor_(self, data):
        return self.element_class(self, data)

    def _repr_(self):
        return "Meromorphic %s Functions over %s"%('Additive' if self._additive else 'Multiplicative', self._base_ring)<|MERGE_RESOLUTION|>--- conflicted
+++ resolved
@@ -163,13 +163,8 @@
             mystr += '%s*(%s)'%(n,self._ptdict[hP])
         return mystr
 
-<<<<<<< HEAD
-    def _richcmp_(self, right, op):
-        return richcmp(self._data, right._data, op)
-=======
     def __eq__(self, right):
         return self._data == self.parent()(right)._data
->>>>>>> 0bcd755b
 
     def is_zero(self):
         return all((n == 0 for n in self._data.values()))
@@ -674,16 +669,8 @@
                 ans *= (poly(P))**n
             return ans
 
-<<<<<<< HEAD
-    def _eq_(self, right, op):
-        if self._value == right._value:
-            return True
-        else:
-            return False
-=======
     def _cmp_(self, right):
         return (self._value > right._value) - (self._value < right._value)
->>>>>>> 0bcd755b
 
     def valuation(self, p=None):
         if self.parent().is_additive():
