--- conflicted
+++ resolved
@@ -114,14 +114,9 @@
             den = c*c + c*d*r + d*d*s
             return self.__class__(self.parent(), ((a*c+a*d*r+b*d*s) / den, (b*c-a*d) / den), check = False)
 
-<<<<<<< HEAD
+
     def _richcmp_(self, right, op):
         return richcmp((self._a, self._b), (right._a, right._b), op)
-=======
-
-    def _richcmp_(self, right, op):
-        return richcmp((self._a,self._b),(right._a,right._b), op)
->>>>>>> 0bcd755b
     __richcmp__ = _richcmp_
 
     def valuation(self, p = None):
