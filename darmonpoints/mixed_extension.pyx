from sage.rings.padics.padic_generic import pAdicGeneric
from sage.structure.element import Element
from sage.categories.fields import Fields
from sage.structure.richcmp import richcmp
from sage.structure.unique_representation import UniqueRepresentation
from sage.structure.element import FieldElement
from sage.structure.richcmp import richcmp
from sage.rings.ring import Field
from sage.rings.integer_ring import Z as ZZ
from sage.rings.all import QQ
from darmonpoints.util import our_sqrt

class QuadExtElement(FieldElement):
    def __init__(self, parent, x, y = None, check = True):
        self._p = parent._p
        if parent is None:
            raise ValueError("The parent must be provided")
        if not check:
            self._a, self._b = x
        else:
            B = parent.base()
            if y is None:
                self._a, self._b = B(x), B.zero()
            else:
                self._a, self._b = B(x), B(y)
        FieldElement.__init__(self, parent)

    # Needed for the class
    def _repr_(self):
        return '%s + ( %s )*pi'%(self._a, self._b)

    def __nonzero__(self):
        return self._a.__nonzero__() or self._b.__nonzero__()

    def list(self):
        return [self._a,self._b]

    # Arithmetic
    def _add_(self, right):
        return self.__class__(self.parent(), (self._a+right._a, self._b+right._b), check = False)

    def _sub_(self, right):
        return self.__class__(self.parent(), (self._a-right._a, self._b-right._b), check = False)

    def _neg_(self):
        return self.__class__(self.parent(), (-self._a, -self._b), check = False)

    def _rmul_(self, right):
        r'''
        We assume that right is in the base of self.parent()
        '''
        return self.__class__(self.parent(), (right * self._a, right * self._b), check=False)

    def _lmul_(self, right):
        r'''
        We assume that right is in the base of self.parent()
        '''
        return self.__class__(self.parent(), (right * self._a, right * self._b), check=False)

    def _mul_(self, right):
        r, s = self.parent()._rs
        ac = self._a*right._a
        bd = self._b*right._b
        ab_times_cd = (self._a+self._b)*(right._a+right._b)
        if r is None:
            return self.__class__(self.parent(),(ac - bd*s, ab_times_cd - (ac + bd)), check = False)
        else:
            return self.__class__(self.parent(),(ac - bd*s, ab_times_cd - ac - bd + bd*r), check = False)

    def sqrt(self, return_all=False):
        r, s = self.parent()._rs
        a, b = self._a, self._b
        base = self.parent().base()
        if return_all:
            raise NotImplementedError
        if r is None:
            if b == 0:
                try:
                    ans = self.__class__(self.parent(), (our_sqrt(a),base.zero()), check=False)
                except ValueError:
                    ans = self.__class__(self.parent(), (base.zero(),our_sqrt(base(-a*s))/s), check=False)
            else:
                ans = our_sqrt(self, return_all = False)
                sqrtnrm = our_sqrt(base(self.norm_relative()))
                try:
                    x = our_sqrt(base((a + sqrtnrm) / 2))
                except ValueError:
                    x = our_sqrt(base((a - sqrtnrm) / 2))
                if x != 0:
                    y = base(b/(2*x))
                    ans = self.__class__(self.parent(), (x, y), check=False)
                else:
                    ans = our_sqrt(self, return_all = False)
        else:
            ans = our_sqrt(self, return_all = False)
        return ans

    def norm_relative(self):
        r, s = self.parent()._rs
        c, d = self._a, self._b
        if r is None:
            return self.parent().base()(c*c + d*d*s)
        else:
            return self.parent().base()(c*c + c*d*r + d*d*s)


    def _div_(self, right):
        a, b = self._a, self._b
        c, d = right._a, right._b
        r, s = self.parent()._rs
        if r is None:
            den = c*c + d*d*s
            return self.__class__(self.parent(), ((a*c+b*d*s) / den, (b*c-a*d) / den), check = False)
        else:
            den = c*c + c*d*r + d*d*s
            return self.__class__(self.parent(), ((a*c+a*d*r+b*d*s) / den, (b*c-a*d) / den), check = False)

<<<<<<< HEAD
    def _richcmp_(left, right, op):
        return richcmp((left._a, left._b), (right._a, right._b), op)
=======
    def _richcmp_(self, right, op):
        return richcmp((self._a, self._b), (right._a, right._b), op)
    __richcmp__ = _richcmp_
>>>>>>> 5310f45d

    def valuation(self, p = None):
        return min([2 * self._a.valuation(p), 2 * self._b.valuation(p) + 1])

    def ordp(self, p = None):
        return self.valuation(p) / 2

    def trace_relative(self):
        parent = self.parent()
        base = parent.base()
        r = parent._rs[0]
        if r is None:
            return parent.relative_degree()*base(self._a)
        else:
            return parent.relative_degree()*base(self._a) + base(self._b) * base(r)

    def trace_absolute(self):
        y = self.trace_relative()
        if hasattr(y,'trace'):
            return y.trace()
        else:
            return y.trace_absolute()

class QuadExt(UniqueRepresentation, Field): # Implement extension by x^2 - r*x + s
    r"""
    A quadratic extension of a p-adic field.

    EXAMPLES::

        sage: from darmonpoints.mixed_extension import *
        sage: p = 7
        sage: K0.<z> = Qq(p**2,20)
        sage: K = QuadExt(K0, p)
        sage: print(K(3) + K(5))
        1 + 7 + O(7^20) + ( 0 )*pi
        sage: print(K(3) - K(5))
        5 + 6*7 + 6*7^2 + 6*7^3 + 6*7^4 + 6*7^5 + 6*7^6 + 6*7^7 + 6*7^8 + 6*7^9 + 6*7^10 + 6*7^11 + 6*7^12 + 6*7^13 + 6*7^14 + 6*7^15 + 6*7^16 + 6*7^17 + 6*7^18 + 6*7^19 + O(7^20) + ( 0 )*pi
        sage: print(K(3) * K(5))
        1 + 2*7 + O(7^20) + ( O(7^20) )*pi
        sage: print(K.gen())
        0 + ( 1 + O(7^20) )*pi
        sage: print(K.gen()**2)
        7 + O(7^21) + ( O(7^20) )*pi
        sage: print((K(1) + K.gen())**2)
        1 + 7 + O(7^20) + ( 2 + O(7^20) )*pi
        sage: print(K(3)/K(2))
        5 + 3*7 + 3*7^2 + 3*7^3 + 3*7^4 + 3*7^5 + 3*7^6 + 3*7^7 + 3*7^8 + 3*7^9 + 3*7^10 + 3*7^11 + 3*7^12 + 3*7^13 + 3*7^14 + 3*7^15 + 3*7^16 + 3*7^17 + 3*7^18 + 3*7^19 + O(7^20) + ( 0 )*pi
        sage: print(K(3,2)/K(5,6))
        2 + 5*7 + 4*7^2 + 2*7^4 + 3*7^5 + 4*7^6 + 3*7^7 + 5*7^8 + 7^9 + 4*7^10 + 3*7^11 + 3*7^12 + 4*7^13 + 5*7^14 + 2*7^15 + 5*7^17 + 6*7^18 + 2*7^19 + O(7^20) + ( 5 + 4*7^2 + 3*7^4 + 4*7^5 + 7^6 + 7^7 + 3*7^8 + 3*7^9 + 4*7^11 + 5*7^12 + 5*7^13 + 5*7^14 + 5*7^16 + 3*7^17 + 4*7^18 + O(7^20) )*pi
        sage: print(K0(2) * K.gen())
        0 + ( 2 + O(7^20) )*pi
        sage: print(2 * K.gen())
        0 + ( 2 + O(7^20) )*pi

        sage: x = QQ['x'].gen()
        sage: f = x^2 - 3*x + 1
        sage: print(f(K.gen()))
        1 + 7 + O(7^20) + ( 4 + 6*7 + 6*7^2 + 6*7^3 + 6*7^4 + 6*7^5 + 6*7^6 + 6*7^7 + 6*7^8 + 6*7^9 + 6*7^10 + 6*7^11 + 6*7^12 + 6*7^13 + 6*7^14 + 6*7^15 + 6*7^16 + 6*7^17 + 6*7^18 + 6*7^19 + O(7^20) )*pi
        sage: print(K(K.base_ring()(0)))
        0 + ( 0 )*pi

"""
    Element = QuadExtElement
    def __init__(self, base, polynomial, category = None):
        Field.__init__(self,base, category = category or Fields())
        self._p = base.prime()
        try:
            polynomial = ZZ(polynomial)
            x = QQ['x'].gen()
            assert polynomial % self._p == 0
            self._polynomial = x*x - polynomial
        except TypeError:
            self._polynomial = polynomial
        if not self._polynomial.is_monic():
            raise ValueError("Polynomial must be monic")
        self._prec = base.precision_cap()
        if self._polynomial[1] == 0:
            self._rs = None, self._polynomial[0]
        else:
            self._rs = -self._polynomial[1], self._polynomial[0]

    def precision_cap(self):
        return self._prec

    def characteristic(self):
        return self.base().characteristic()

    def base_ring(self):
        return self.base().base_ring()

    def characteristic(self):
        return self.base().characteristic()

    def gen(self):
        return self.element_class(self, 0, 1)

    def unramified_generator(self):
        return self.element_class(self, self.base().gen())

    def prime(self):
        return self._p

    def polynomial(self):
        return self._polynomial

    def _element_constructor_(self, *args, **kwds):
        if len(args) != 1:
           return self.element_class(self, *args, **kwds)
        x = args[0]
        if isinstance(x,list):
            return self.element_class(self, x[0], x[1], **kwds)
        else:
            return self.element_class(self, x, **kwds)

    # Implement coercion from the base and from fraction fields
    def _coerce_map_from_(self, S):
        if self.base().has_coerce_map_from(S):
            return True

    # return some elements of this parent
    def _an_element_(self):
        a = self.base().an_element()
        b = self.base_ring().an_element()
        return self.element_class(self,a,b)

    def some_elements(self):
        return [self.an_element(),self.element_class(self,self.base().an_element()),self.element_class(self, self.base_ring().an_element())]

    def random_element(self):
        base = self.base()
        return self.element_class(self, (base.random_element(),base.random_element()), check=False)

    def _repr_(self):
        return 'Quadratic extension defined by %s over its base.'%self._polynomial

    def uniformizer(self):
        return self.gen()

    def residue_class_degree(self):
        return self.base().residue_class_degree()

    def ramification_index(self):
        return self.polynomial().degree()

    def relative_degree(self):
        return self.polynomial().degree()

    def absolute_degree(self):
        return self.relative_degree() * self.base().degree()

    def is_finite(self):
        return self.base().is_finite()<|MERGE_RESOLUTION|>--- conflicted
+++ resolved
@@ -115,14 +115,9 @@
             den = c*c + c*d*r + d*d*s
             return self.__class__(self.parent(), ((a*c+a*d*r+b*d*s) / den, (b*c-a*d) / den), check = False)
 
-<<<<<<< HEAD
-    def _richcmp_(left, right, op):
-        return richcmp((left._a, left._b), (right._a, right._b), op)
-=======
     def _richcmp_(self, right, op):
         return richcmp((self._a, self._b), (right._a, right._b), op)
     __richcmp__ = _richcmp_
->>>>>>> 5310f45d
 
     def valuation(self, p = None):
         return min([2 * self._a.valuation(p), 2 * self._b.valuation(p) + 1])
