--- conflicted
+++ resolved
@@ -410,13 +410,8 @@
         s = str(sum([ZZ(self._moments[idx,0])*self._parent.monomial_from_index(idx,R) for idx in range(self._moments.nrows())]))
         return s
 
-<<<<<<< HEAD
-    def __richcmp__(self,other):
-        return richcmp(self._moments,other._moments)
-=======
     def __eq__(self,other):
         return self._moments == other._moments
->>>>>>> 0bcd755b
 
     def __nonzero__(self):
         return self._moments != 0
