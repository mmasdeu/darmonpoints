##########################################################################
### Stark-Heegner points for quaternion algebras (following M.Greenberg) #
##########################################################################
from itertools import product,chain,izip,groupby,islice,tee,starmap
#from distributions import Distributions, Symk
from util import *
import os
from quatarithgp import BigArithGroup,load_bigarithgroup,ArithGroup_generic
from cohomology import CohomologyGroup,get_overconvergent_class_quaternionic
from homology import construct_homology_cycle
from integrals import integrate_H1,double_integral_zero_infty
from limits import find_optimal_embeddings,find_tau0_and_gtau,num_evals
from sage.misc.persist import db,db_save

sys.setrecursionlimit(10**6)
def get_overconvergent_class_matrices(p,E,prec,sign_at_infinity,use_ps_dists = True,use_sage_db = False):
    # If the moments are pre-calculated, will load them. Otherwise, calculate and
    # save them to disk.
    if use_ps_dists == False:
        raise NotImplementedError
    sgninfty = 'plus' if sign_at_infinity == 1 else 'minus'
    dist_type = 'ps' if use_ps_dists == True else 'fm'
    fname = 'moments_%s_%s_%s_%s_%s.sobj'%(p,E.cremona_label(),sgninfty,prec,dist_type)
    if use_sage_db:
        try:
            Phi = db(fname)
            return Phi
        except IOError: pass
    print 'Computing the moments...'
    from sage.modular.pollack_stevens.space import ps_modsym_from_elliptic_curve
    #phi0 = ps_modsym_from_elliptic_curve(E,use_ps_dists = use_ps_dists)
    phi0 = E.PS_modular_symbol()
    if sign_at_infinity == 1:
        phi0 = phi0.plus_part()
    else:
        phi0 = phi0.minus_part()
    phi0 = 1/gcd([val.moment(0) for val in phi0.values()]) * phi0
    verb_level = get_verbose()
    set_verbose(1)
    Phi = phi0.lift(p,M = prec,algorithm = 'stevens',eigensymbol = True)
    set_verbose(verb_level)
    Phi.db(fname)
    return Phi

<<<<<<< HEAD
def precompute_magma_embeddings(quat_disc,max_dK):
    level = 1
    bG = BigArithGroup(13,quat_disc,level)
    G = G.Gn
    all_embs = dict()
    ell_list = [ell for ell,_ in ZZ(quat_disc).factor()]
    for dK in range(max_dK):
        if not is_fundamental_discriminant(dK):
            continue
        if all((kronecker_symbol(dK,ell) == -1 for ell in ell_list)):
            all_embs[dK] = G.compute_quadratic_embedding(dK)
    db_save(all_embs,'quadratic_embeddings_%s_%s.sobj'%(quat_disc,level))
    print 'All done'
    return

def darmon_point(p,E,dK,prec,working_prec = None,sign_at_infinity = 1,outfile = None,use_ps_dists = None,return_all_data = False,algorithm = None,idx_orientation = -1,magma_seed = None,use_magma = False, use_sage_db = True,idx_embedding = None):
=======
def darmon_point(p,E,dK,prec,working_prec = None,sign_at_infinity = 1,outfile = None,use_ps_dists = None,return_all_data = False,algorithm = None,magma_seed = None,use_sage_db = False):
>>>>>>> 7dd85f26
    DB,Np = get_heegner_params(p,E.conductor(),dK)
    quaternionic = ( DB != 1 )
    if use_ps_dists is None:
        use_ps_dists = False if quaternionic else True
    QQp = Qp(p,prec)
    extra_conductor_sq = dK/fundamental_discriminant(dK)
    assert ZZ(extra_conductor_sq).is_square()
    extra_conductor = extra_conductor_sq.sqrt()
    dK = dK / extra_conductor_sq
    if dK % 4 == 0:
        dK = ZZ(dK/4)
    if working_prec is None:
        working_prec = prec

    # Tate parameter
    qE = tate_parameter(E,QQp)

    # Compute the completion of F at p
    K = QuadraticField(dK,names = 'r')
    r = K.gen() #if dK % 4 != 0 else K.gen()/2
    hK = K.class_number()
    w = K.maximal_order().ring_generators()[0]
    r0,r1 = w.coordinates_in_terms_of_powers()(K.gen())
    Cp = Qp(p,working_prec).extension(w.minpoly(),names = 'g')
    v0 = K.hom([r0+r1*Cp.gen()])

    sgninfty = 'plus' if sign_at_infinity == 1 else 'minus'
    fname = 'moments_%s_%s_%s_%s.sobj'%(p,E.cremona_label(),sgninfty,prec)

    print "Computing the Darmon point attached to the data:"
    print 'D_B = %s = %s'%(DB,factor(DB))
    print 'Np = %s'%Np
    print 'dK = %s'%dK
    print "The calculation is being done with p = %s and prec = %s"%(p,working_prec)
    print "Should find points in the elliptic curve:"
    print E
    print "Moments will be stored in database as %s"%(fname)
    fwrite("Starting computation of the Darmon point",outfile)
    fwrite('D_B = %s  %s'%(DB,factor(DB)),outfile)
    fwrite('Np = %s'%Np,outfile)
    fwrite('dK = %s (class number = %s)'%(dK,hK),outfile)
    fwrite('Calculation with p = %s and prec = %s+%s'%(p,prec,working_prec-prec),outfile)
    fwrite('Elliptic curve %s: %s'%(E.cremona_label(),E),outfile)
    if outfile is not None:
        print "Partial results will be saved in %s/%s"%(os.getcwd(),outfile)
    print "=================================================="


    if quaternionic:
        # Define the S-arithmetic group
        G = BigArithGroup(p,DB,Np,outfile = outfile,seed = magma_seed,use_sage_db = use_sage_db)

        # Define the cycle ( in H_1(G,Div^0 Hp) )
        cycleGn,nn,ell = construct_homology_cycle(G,dK,prec,hecke_smoothen = True,outfile = outfile)
        smoothen_constant = E.ap(ell) - ell - 1
        fwrite('r = %s, so a_r(E) - r - 1 = %s'%(ell,smoothen_constant),outfile)
        fwrite('exponent = %s'%nn,outfile)
        Phi = get_overconvergent_class_quaternionic(p,E,G,prec,sign_at_infinity,use_ps_dists = use_ps_dists,use_sage_db = use_sage_db)
        # Integration with moments
        tot_time = walltime()
        J = integrate_H1(G,cycleGn,Phi,1,method = 'moments',prec = working_prec)
        verbose('integration tot_time = %s'%walltime(tot_time))
        if use_sage_db:
            G.save_to_db()
        print '#############'
        print J
        print '#############'
    else:
        nn = 1
        smoothen_constant = 1
        if algorithm is None:
            if Np == 1:
                algorithm = 'darmon_pollack'
            else:
                algorithm = 'guitart_masdeu'
        Phi = get_overconvergent_class_matrices(p,E,prec,sign_at_infinity,use_ps_dists = use_ps_dists,use_sage_db = use_sage_db)

        # Optimal embeddings of level one
        print "Computing optimal embeddings of level one..."
        Wlist = find_optimal_embeddings(K,use_magma = use_magma, extra_conductor = extra_conductor)
        print "Found %s such embeddings."%len(Wlist)
        if idx_embedding is not None:
            if idx_embedding >= len(Wlist):
                print 'There are not enough embeddings. Taking the index modulo %s'%len(Wlist)
                idx_embedding = idx_embedding % len(Wlist)
            print 'Taking only embedding number %s'%(idx_embedding)
            Wlist = [Wlist[idx_embedding]]

        # Find the orientations
        orients = K.maximal_order().ring_generators()[0].minpoly().roots(Zmod(Np),multiplicities = False)
        print "Possible orientations: %s"%orients
        if len(Wlist) == 1 or idx_orientation == -1:
            print "Using all orientations, since hK = 1"
            chosen_orientation = None
        else:
            print "Using orientation = %s"%orients[idx_orientation]
            chosen_orientation = orients[idx_orientation]

        J = 1
        Jlist = []
        emblist = []
        for i,W in enumerate(Wlist):
            print i, " Computing period attached to the embedding: %s"%W.list()
            tau, gtau,sign,limits = find_tau0_and_gtau(v0,Np,W,algorithm = algorithm,orientation = chosen_orientation,extra_conductor = extra_conductor)
            emblist.append((tau,gtau,sign,limits))
            print "Embedding found, now computing the period..."
            n_evals = sum((num_evals(t1,t2) for t1,t2 in limits))
            verbose('Will perform a total of %s evaluations...'%n_evals)
            newJ = prod((double_integral_zero_infty(Phi,t1,t2) for t1,t2 in limits))**ZZ(sign)
            Jlist.append(newJ)
            J *= newJ

    fwrite('J_psi = %s'%J,outfile)
    #Try to recognize a generator
    valqE = QQ(qE.valuation())
    numqE,denqE = valqE.numerator(),valqE.denominator()
    ulog = 1/numqE * (ZZ(p)**numqE/qE**denqE).log()
    Jlog = J.log(p_branch = ulog)
    Cp = Jlog.parent()

    ppow = 1
    while smoothen_constant % p == 0 :
        ppow *= p
        smoothen_constant = ZZ(smoothen_constant/p)

    addpart0 = Jlog/(smoothen_constant*nn)
    candidate = None
    twopowlist = [2, 1]#, 1/2]
    HCF = K.hilbert_class_field(names = 'r1') if hK > 1 else K
    for twopow in twopowlist:
        addpart = addpart0 / twopow
        success = False
        for a,b in product(range(p),repeat = 2):
            if a == 0 and b == 0:
                continue
            try:
                J1 = Cp.teichmuller(a + Cp.gen()*b) * addpart.exp()
            except ValueError: continue
            if J1 == Cp(1):
                candidate = E.change_ring(HCF)(0)
                verbose('Recognized the point, it is zero!')
                success = True
                break
            else:
                pt = getcoords(E,J1,prec)
                if pt is Infinity:
                    continue
                else:
                    x,y = pt
                success = False
                prec0 = prec
                while not success and prec0 > 2/3 * prec:
                    verbose('Trying to recognize point with precision %s'%prec0, level = 2)
                    candidate,success = recognize_point(x,y,E,K,prec = prec0,HCF = HCF)
                    prec0 -= 1

                if success:
                    verbose('Recognized the point!')
                    fwrite('x,y = %s,%s'%(x.add_bigoh(10),y.add_bigoh(10)),outfile)
                    break
        if success:
            if hK == 1:
                try:
                    verbose('candidate = %s'%candidate)
                    Ptsmall = E.change_ring(HCF)(candidate)
                    fwrite('twopow = %s'%twopow,outfile)
                    assert smoothen_constant * nn * twopow * J1.log(p_branch = ulog) == J.log(p_branch = ulog)
                    fwrite('Computed point:  %s * %s * %s'%(twopow,smoothen_constant * nn,Ptsmall),outfile)
                    fwrite('(first factor is not understood, second factor is)',outfile)
                    if ppow != 1:
                        fwrite('Took the %s-power %s out also'%(p,ppow),outfile)
                    fwrite('(r satisfies %s = 0)'%(Ptsmall[0].parent().gen().minpoly()),outfile)
                    fwrite('================================================',outfile)
                    if return_all_data == True:
                        return Ptsmall, Phi, J, getcoords(E,J,prec)
                    else:
                        return Ptsmall
                except (TypeError,ValueError):
                    verbose("Could not recognize the point.")
            else:
                verbose('candidate = %s'%candidate)
                fwrite('twopow = %s'%twopow,outfile)
                assert smoothen_constant * nn * twopow * J1.log(p_branch = ulog) == J.log(p_branch = ulog)
                fwrite('Computed point:  %s * %s * (x,y)'%(twopow,smoothen_constant * nn),outfile)
                fwrite('(first factor is not understood, second factor is)',outfile)
                try:
                    pols = [HCF(c).relative_minpoly() for c in candidate[:2]]
                except AttributeError:
                    pols = [HCF(c).minpoly() for c in candidate[:2]]
                fwrite('Where x satisfies %s'%pols[0],outfile)
                fwrite('and y satisfies %s'%pols[1],outfile)
                fwrite('================================================',outfile)
                if return_all_data == True:
                    return candidate, Phi, J, getcoords(E,J,prec)
                else:
                    return candidate

    fwrite('================================================',outfile)
    if return_all_data == True:
        return [], Phi, J, getcoords(E,J,prec)
    else:
        return []<|MERGE_RESOLUTION|>--- conflicted
+++ resolved
@@ -42,7 +42,6 @@
     Phi.db(fname)
     return Phi
 
-<<<<<<< HEAD
 def precompute_magma_embeddings(quat_disc,max_dK):
     level = 1
     bG = BigArithGroup(13,quat_disc,level)
@@ -58,10 +57,7 @@
     print 'All done'
     return
 
-def darmon_point(p,E,dK,prec,working_prec = None,sign_at_infinity = 1,outfile = None,use_ps_dists = None,return_all_data = False,algorithm = None,idx_orientation = -1,magma_seed = None,use_magma = False, use_sage_db = True,idx_embedding = None):
-=======
-def darmon_point(p,E,dK,prec,working_prec = None,sign_at_infinity = 1,outfile = None,use_ps_dists = None,return_all_data = False,algorithm = None,magma_seed = None,use_sage_db = False):
->>>>>>> 7dd85f26
+def darmon_point(p,E,dK,prec,working_prec = None,sign_at_infinity = 1,outfile = None,use_ps_dists = None,return_all_data = False,algorithm = None,idx_orientation = -1,magma_seed = None,use_magma = False, use_sage_db = False,idx_embedding = None):
     DB,Np = get_heegner_params(p,E.conductor(),dK)
     quaternionic = ( DB != 1 )
     if use_ps_dists is None:
